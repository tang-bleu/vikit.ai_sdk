--- conflicted
+++ resolved
@@ -31,22 +31,6 @@
                 )
             )
         )
-<<<<<<< HEAD
-        video.is_video_generated = True
-        file_name = video.get_file_name_by_state(video.build_settings)
-        path_info = get_path_type(video_link_from_prompt)
-        if path_info["type"] == "local":
-            video.media_url = video_link_from_prompt
-            logger.debug(
-                f"Video URL already on local file system, nothing to do. Path is: {video.media_url}"
-            )
-        else:
-            logger.debug(f"Retrieving file from remote URL :  {video_link_from_prompt}")
-            video.media_url = urlretrieve(
-                video_link_from_prompt,
-                file_name,
-            )[0]
-=======
         video.is_video_generated
         video.metadata.is_video_generated = True
         file_name = video.get_file_name_by_state(video.build_settings)
@@ -55,7 +39,6 @@
             url=generated_video_media,
             local_path=file_name,
         )
->>>>>>> 1eee0f76
 
         logger.debug(f"Video generated from prompt: {video.media_url}")
         return video