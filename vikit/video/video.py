from abc import abstractmethod, ABC
import os
import uuid as uid
import random

from loguru import logger

from vikit.wrappers.ffmpeg_wrapper import (
    get_media_duration,
    get_first_frame_as_image_ffmpeg,
    get_last_frame_as_image_ffmpeg,
)
from vikit.video.video_build_settings import VideoBuildSettings
import vikit.common.file_tools as ft
from vikit.video.video_metadata import VideoMetadata
<<<<<<< HEAD
from vikit.common.handler import Handler
from vikit.video.video_file_name import VideoFileName
from vikit.common.file_tools import is_valid_path
from vikit.video.building.video_building_pipeline import VideoBuildingPipeline
=======
from IPython import display
from base64 import b64decode
import io
import base64
from PIL import Image

>>>>>>> 305cc5f8


class Video(ABC):
    """
    Video is a class that helps to manage video files, be it a small video to be mixed or the final one.

    - it stores metadata about itself amd possibly subvideos
    - Video is actually really generated when you do call the build method. This is an immutable operation, i.e. once built, you cannot rebuild or change the properties of the video object.

    """

    def __init__(self, width: int = 512, height: int = 320):
        """
        Initialize the video

        Args:
            width (int): The width of the video
            height (int): The height of the video


        Raises:
            ValueError: If the source media URL is not set

        """
        self._width = width
        self._height = height
        self._background_music_file_name = None
        self._duration = None
        self._is_video_generated = False
        self._needs_video_reencoding: bool = False
        self.temp_id = random.getrandbits(
            16
        )  # used to get a short ID when mixed within local filesystem filenames
        self._short_type_name = (
            "Video"  # a 5 letters identifier to easily identify the type of video
        )
        self._videoMetadata = VideoMetadata(
            id=uid.uuid4(),
            title="notitle-yet",
            duration=0,
            width=self._width,
            height=self._height,
        )

        self.media_url = None
        self.build_settings: VideoBuildSettings = VideoBuildSettings()
        self.are_build_settings_prepared = False
        self.video_dependencies = (
            []
        )  # Define video dependencies, i.e. the videos that are needed to build the current video

    def __str__(self):
        return f"ID:  {self.id}, type: {type(self)}, short_type_name: {self.short_type_name} , title: {self.title}, duration: {self.duration}, is_video_generated: {self.is_video_generated}"

    @property
    def metadata(self):
        return self._videoMetadata

    @property
    @abstractmethod
    def short_type_name(self):
        """
        Get the short type name of the video
        """
        return self._short_type_name

    @property
    def width(self):
        return self.metadata.width

    @property
    def height(self):
        return self.metadata.height

    @property
    def id(self) -> str:
        return str(self.metadata.id)

    @property
    def background_music(self):
        return self._background_music_file_name

    @background_music.setter
    def background_music(self, file_name):
        self._background_music_file_name = file_name
        self.metadata.is_bg_music_generated = True

    @property
    def duration(self):
        return self.metadata.duration

    @duration.setter
    def duration(self, value):
        self._duration = value
        self.metadata.duration = value

    @property
    def is_video_generated(self):
        return self._is_video_generated

    @is_video_generated.setter
    def is_video_generated(self, value):
        self._is_video_generated = value
        self.metadata.is_video_generated = value

    @property
    def title(self):
        return self.get_title()

    @title.setter
    def title(self, value):
        self.metadata.title = value

    @abstractmethod
    def get_title(self):
        """
        Returns the title of the video.
        """
        return "no-title-yet" if self.metadata.title is None else self.metadata.title

    async def get_first_frame_as_image(self):
        """
        Get the first frame of the video
        """
        target_path = f"fst_frm_{self.id}.jpg"

        return await get_first_frame_as_image_ffmpeg(
            media_url=self.media_url, target_path=target_path
        )

    async def get_last_frame_as_image(self):
        """
        Get the last frame of the video
        """
        target_path = f"lst_frm_{self.id}.jpg"

        return await get_last_frame_as_image_ffmpeg(
            media_url=self.media_url, target_path=target_path
        )

    def get_duration(self):
        """
        Get the duration of the final video

        Returns:
            float: The duration of the final video
        """
<<<<<<< HEAD
        if self.media_url is None:
            raise ValueError("The source media URL is not set")
        self.duration = float(get_media_duration(self.media_url))
=======
        if self._media_url is None:
            raise ValueError("The source media URL is not set")
        self._duration = float(get_media_duration(self._media_url))
>>>>>>> 305cc5f8
        return self._duration

    def _set_working_folder_path(self, working_folder_path: str):
        if working_folder_path:
            if is_valid_path(working_folder_path):
                os.chdir(working_folder_path)
                return True
            else:
                logger.warning(
                    f"Video target file name is None or invalid, using the current video generation path: {os.getcwd()}"
                )
                return False

    async def build(self, build_settings: VideoBuildSettings = VideoBuildSettings()):
        """
        Build the video in the child classes, unless the video is already built, in  which case
        we just return ourseleves (Video gets immutable once generated)

        This is a template method, the child classes should implement the get_handler_chain method

        Args:
            build_settings (VideoBuildSettings): The settings to use for building the video

        Returns:
            Video: The built video

        """
        if self._is_video_generated:
            logger.info(f"Video {self.id} is already built, returning itself")
            return self

        current_dir = os.getcwd()
        logger.trace(
            f"Starting the pre build hook for Video {self.id}, current_dir {current_dir} "
        )

        wfolder_changed = self._set_working_folder_path(build_settings.output_path)
        logger.trace(f"Working folder changed: {wfolder_changed}")

        logger.trace(
            f"Starting the pre build hook for Video {self.id} of type {self.short_type_name} / {type(self)}"
        )
        await self.run_pre_build_actions_hook(build_settings=build_settings)

        built_video = None
        if not self.are_build_settings_prepared:
            self.build_settings = build_settings
            self._source = type(
                build_settings.get_ml_models_gateway()  # TODO: this is hacky anbd should be refactored
                # so that we infer source from the different handlers (initial video generator, interpolation, etc)
            ).__name__  # as the source(s) of the video is used later to decide if we need to reencode the video

            await self.prepare_build_hook(build_settings=build_settings)
            self.are_build_settings_prepared = True

        logger.info(f"Starting the building of Video {self.id} ")

        built_video = await self.run_build_core_logic_hook(
            build_settings=build_settings
        )  # logic from the child classes if any
        built_video = await self.gather_and_run_handlers()

        logger.debug(f"Starting the post build hook for Video {self.id} ")
        await self.run_post_build_actions_hook(build_settings=build_settings)
        if wfolder_changed:
            self._set_working_folder_path(
                current_dir
            )  # go back to the original working folder

        self.is_video_generated = True

        return built_video

    async def gather_and_run_handlers(self):
        """
        Gather the handler chain and run it
        """
        logger.trace("Gathering the handler chain")
        built_video = None

        handler_chain = self._get_and_initialize_video_handler_chain(
            build_settings=self.build_settings
        )
        if not handler_chain:
            logger.warning(
                f"No handler chain defined for the video of type {self.short_type_name}"
            )
        else:
            logger.debug(
                f"about to run {len(handler_chain)} handlers for video {self.id} of type {self.short_type_name} / {type(self)}"
            )
            for handler in handler_chain:
                built_video = await handler.execute_async(video=self)
                built_video.is_video_generated = True

                assert built_video.media_url, "The video media URL is not set"

        self.metadata.title = self.get_title()
        self.metadata.duration = self.get_duration()

        return built_video

    async def run_build_core_logic_hook(self, build_settings: VideoBuildSettings):
        """
        Run the core logic of the video building

        Args:
            build_settings (VideoBuildSettings): The settings to use for building the video
        """

    async def run_pre_build_actions_hook(self, build_settings: VideoBuildSettings):
        """
        Pre build actions hook

        Args:
            build_settings (VideoBuildSettings): The settings to use for building the video
        """

    async def run_post_build_actions_hook(self, build_settings: VideoBuildSettings):
        """
        Post build actions hook
        """

    async def prepare_build_hook(self, build_settings: VideoBuildSettings) -> "Video":
        """
        Prepare the video for building, may be used to inject build settings for individual videos
        that we don't want to share with global buildsettings. For instance to generate a video
        a given way, and another video another way, all in the same composite video

        Args:
            build_settings (VideoBuildSettings): The settings to use for building the video later on

        returns:
            Video: The current instance, prepared for building
        """
        logger.debug(
            f"Preparing the build settings with {build_settings} for video {self.id} of type {self.short_type_name} / {type(self)}"
        )
        self.build_settings = build_settings
        self.are_build_settings_prepared = True

        return self

<<<<<<< HEAD
    def get_file_name_by_state(self, build_settings: VideoBuildSettings = None):
        """
        Get the file name of the video by its state

        Shortcut method not to have to call the VideoFileName class directly
        """
        assert self.metadata, "metadata should be set"
        if not build_settings and not self.build_settings:
            raise ValueError("build_settings should be set")

        return str(
            VideoFileName(
                video_type=self.short_type_name,
                video_metadata=self.metadata,
                build_settings=(
                    self.build_settings if not build_settings else build_settings
                ),
=======
        if build_settings.music_building_context.generate_background_music:
            self._background_music_file_name = self._generate_music(
                expected_music_length=build_settings.music_building_context.expected_music_length,
                test_mode=build_settings.test_mode,
                prompt_text=prompt_text,
>>>>>>> 305cc5f8
            )
        )

    def generate_background_music_prompt(self):
        """
        Get the background music prompt from the video list.

        returns:
            str: The background music prompt
        """
        return self.get_title()

    def _get_and_initialize_video_handler_chain(
        self, build_settings: VideoBuildSettings
    ) -> list[Handler]:
        """
        Get the handler chain of the video.
        Defining the handler chain is the main way to define how the video is built
        so it is up to the child classes to implement methods called by this template method

        Args:
            build_settings (VideoBuildSettings): The settings to use for building the video

        Returns:
            list: The list of handlers to use for building the video
        """
        handlers = []

        handlers.extend(self.get_core_handlers(build_settings))
        from vikit.video.building.handlers.video_reencoding_handler import (
            VideoReencodingHandler,
        )

        handlers.append(VideoReencodingHandler())

        handlers.extend(
            VideoBuildingPipeline().get_handlers(self, build_settings=build_settings)
        )
        logger.debug(
            f"Handlers for video {self.id} of type {type(self)} / {self.short_type_name}: {handlers}"
        )

        return handlers

    def get_core_handlers(self, build_settings=None):
        """
        Get the core handlers for the video
        """
        return []<|MERGE_RESOLUTION|>--- conflicted
+++ resolved
@@ -11,21 +11,11 @@
     get_last_frame_as_image_ffmpeg,
 )
 from vikit.video.video_build_settings import VideoBuildSettings
-import vikit.common.file_tools as ft
 from vikit.video.video_metadata import VideoMetadata
-<<<<<<< HEAD
 from vikit.common.handler import Handler
 from vikit.video.video_file_name import VideoFileName
 from vikit.common.file_tools import is_valid_path
 from vikit.video.building.video_building_pipeline import VideoBuildingPipeline
-=======
-from IPython import display
-from base64 import b64decode
-import io
-import base64
-from PIL import Image
-
->>>>>>> 305cc5f8
 
 
 class Video(ABC):
@@ -173,15 +163,9 @@
         Returns:
             float: The duration of the final video
         """
-<<<<<<< HEAD
         if self.media_url is None:
             raise ValueError("The source media URL is not set")
         self.duration = float(get_media_duration(self.media_url))
-=======
-        if self._media_url is None:
-            raise ValueError("The source media URL is not set")
-        self._duration = float(get_media_duration(self._media_url))
->>>>>>> 305cc5f8
         return self._duration
 
     def _set_working_folder_path(self, working_folder_path: str):
@@ -325,7 +309,6 @@
 
         return self
 
-<<<<<<< HEAD
     def get_file_name_by_state(self, build_settings: VideoBuildSettings = None):
         """
         Get the file name of the video by its state
@@ -343,13 +326,6 @@
                 build_settings=(
                     self.build_settings if not build_settings else build_settings
                 ),
-=======
-        if build_settings.music_building_context.generate_background_music:
-            self._background_music_file_name = self._generate_music(
-                expected_music_length=build_settings.music_building_context.expected_music_length,
-                test_mode=build_settings.test_mode,
-                prompt_text=prompt_text,
->>>>>>> 305cc5f8
             )
         )
 
