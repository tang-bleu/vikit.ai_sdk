--- conflicted
+++ resolved
@@ -134,7 +134,12 @@
         return {"transcription": subs}
 
     async def generate_video_async(
-        self, prompt_text: str = None, sleep_time: int = 0, model_provider: str = None, prompt_image:str = "", aspect_ratio=(16,9)
+        self,
+        prompt_text: str = None,
+        sleep_time: int = 0,
+        model_provider: str = None,
+        prompt_image: str = "",
+        aspect_ratio=(16, 9),
     ):
         await asyncio.sleep(sleep_time)
 
@@ -152,13 +157,8 @@
             test_file = tests_medias.get_stabilityai_image_video_path()
         elif model_provider == "dynamicrafter":
             test_file = tests_medias.get_dynamicrafter_image_video_path(prompt)
-<<<<<<< HEAD
-        elif model_provider == "luma":
-            test_file = tests_medias.get_luma_video_path()
-=======
         elif model_provider == "runway":
             test_file = tests_medias.get_runway_image_video_path(prompt)
->>>>>>> d1656886
         else:
             raise ValueError(f"Unknown model provider: {model_provider}")
 
